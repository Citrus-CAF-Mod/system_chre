--- conflicted
+++ resolved
@@ -699,7 +699,6 @@
   struct reverse_monitor_thread_data reverse_monitor;
   ::android::chre::SocketServer server;
 
-<<<<<<< HEAD
 #ifdef REMOTE_HANDLE_SPD
   remote_handle fd = -1;
   if(remote_handle_open(ITRANSPORT_PREFIX "createstaticpd:sensorspd", &fd)){
@@ -707,11 +706,9 @@
      return -1;
   }
 #endif
-=======
 #ifdef CHRE_DAEMON_LPMA_ENABLED
   initWakeLockFds();
 #endif  // CHRE_DAEMON_LPMA_ENABLED
->>>>>>> b0e35344
 
   if (!init_reverse_monitor(&reverse_monitor)) {
     LOGE("Couldn't initialize reverse monitor");
